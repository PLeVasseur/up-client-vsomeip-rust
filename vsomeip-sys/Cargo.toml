################################################################################
# Copyright (c) 2024 Contributors to the Eclipse Foundation
#
# See the NOTICE file(s) distributed with this work for additional
# information regarding copyright ownership.
#
# This program and the accompanying materials are made available under the
# terms of the Apache License Version 2.0 which is available at
# https://www.apache.org/licenses/LICENSE-2.0
#
# SPDX-License-Identifier: Apache-2.0
################################################################################

[package]
name = "vsomeip-sys"
<<<<<<< HEAD
description = "Somewhat low level unsafe wrapper around vsomeip"
=======
>>>>>>> fb7f5c53
documentation.workspace = true
edition.workspace = true
exclude.workspace = true
keywords.workspace = true
license.workspace = true
repository.workspace = true
rust-version.workspace = true
version.workspace = true
<<<<<<< HEAD
=======
readme = "../README.md"
>>>>>>> fb7f5c53

# See more keys and their definitions at https://doc.rust-lang.org/cargo/reference/manifest.html

[features]
default = ["bundled", "ssl"]
bundled = ["cmake"]
ssl = ["openssl-sys"]
vendored-ssl = ["bundled", "ssl", "openssl-sys/vendored"]

[dependencies]
autocxx = { version = "0.26.0" }
crossbeam-channel = "0.5.13"
cxx = { version = "1.0" }
lazy_static = { version = "1.4.0" }
once_cell = { version = "1.19.0" }
log = { version = "0.4.21" }
openssl-sys = { version = "0.9", optional = true }

[build-dependencies]
autocxx-build = { version = "0.26.0" }
cmake = { version = "0.1" , optional = true }
cxx-build = { version = "1.0.122" }
miette = { version = "5", features = ["fancy"] }<|MERGE_RESOLUTION|>--- conflicted
+++ resolved
@@ -13,10 +13,7 @@
 
 [package]
 name = "vsomeip-sys"
-<<<<<<< HEAD
 description = "Somewhat low level unsafe wrapper around vsomeip"
-=======
->>>>>>> fb7f5c53
 documentation.workspace = true
 edition.workspace = true
 exclude.workspace = true
@@ -25,10 +22,7 @@
 repository.workspace = true
 rust-version.workspace = true
 version.workspace = true
-<<<<<<< HEAD
-=======
 readme = "../README.md"
->>>>>>> fb7f5c53
 
 # See more keys and their definitions at https://doc.rust-lang.org/cargo/reference/manifest.html
 
